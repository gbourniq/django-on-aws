{% load static %}  
<footer id="my-footer" class="page-footer grey" style="position:sticky;bottom:0;left:0;width:100%;">
  <div class="container">
<<<<<<< HEAD
    Source code on <a class="brown-text text-lighten-3" href="https://github.com/gbourniq/django-on-aws/tree/main" target="_blank">Github</a>
=======
    Source code on <a class="grey-text text-darken-3" href="https://github.com/gbourniq/django-on-aws/tree/main" target="_blank">Github</a>
>>>>>>> 0a2a01ca
    <br><br>
  </div>
</footer><|MERGE_RESOLUTION|>--- conflicted
+++ resolved
@@ -1,11 +1,7 @@
 {% load static %}  
 <footer id="my-footer" class="page-footer grey" style="position:sticky;bottom:0;left:0;width:100%;">
   <div class="container">
-<<<<<<< HEAD
-    Source code on <a class="brown-text text-lighten-3" href="https://github.com/gbourniq/django-on-aws/tree/main" target="_blank">Github</a>
-=======
     Source code on <a class="grey-text text-darken-3" href="https://github.com/gbourniq/django-on-aws/tree/main" target="_blank">Github</a>
->>>>>>> 0a2a01ca
     <br><br>
   </div>
 </footer>